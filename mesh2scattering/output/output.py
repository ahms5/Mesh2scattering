--- conflicted
+++ resolved
@@ -103,11 +103,7 @@
         structural_wavelength_x, structural_wavelength_y,
         sample_diameter, speed_of_sound,
         density_of_medium,mesh2scattering_version,
-<<<<<<< HEAD
         model_scale=1, symmetry_azimuth=None,
-=======
-        model_scale=1, symmetry_azimuth=[],
->>>>>>> ee41bf08
         symmetry_rotational=False,
         ):
     """Write complex pressure data to SOFA object from NumCalc simulation.
@@ -185,11 +181,7 @@
             f = Lbyl
         else:
             f = Lbyl/structural_wavelength*speed_of_sound
-<<<<<<< HEAD
         sofa.N = data.frequencies
-=======
-        sofa.N = f
->>>>>>> ee41bf08
         sofa.add_variable(
             'OriginalFrequencies', f, 'double', 'N')
         sofa.add_variable(
@@ -225,17 +217,10 @@
         'ReceiverWeights', receivers.weights, 'double', 'R')
     sofa.add_variable(
         'SourceWeights', sources.weights, 'double', 'E')
-<<<<<<< HEAD
     if symmetry_azimuth is None:
         symmetry_azimuth_str = ''
     else:
         symmetry_azimuth_str = ','.join([f'{a}' for a in symmetry_azimuth])
-=======
-    if len(symmetry_azimuth)>0:
-        symmetry_azimuth_str = ','.join([f'{a}' for a in symmetry_azimuth])
-    else:
-        symmetry_azimuth_str = ''
->>>>>>> ee41bf08
     sofa.add_variable(
         'SampleSymmetryAzimuth', symmetry_azimuth_str, 'string', 'S')
     sofa.add_variable(
@@ -844,10 +829,6 @@
     coordinates : pyfar Coordinates
         The points of the evaluation grid as a pyfar Coordinates object
     """
-<<<<<<< HEAD
-=======
-
->>>>>>> ee41bf08
     # check if the grid exists
     if not os.path.isfile(os.path.join(name, "Nodes.txt")):
         raise ValueError(f"{os.path.join(name, 'Nodes.txt')} does not exist")
