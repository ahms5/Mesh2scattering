--- conflicted
+++ resolved
@@ -128,11 +128,7 @@
     "icon_links": [
         {
           "name": "GitHub",
-<<<<<<< HEAD
-          "url": "https://github.com/ahms/mesh2scattering",
-=======
           "url": "https://github.com/ahms5/mesh2scattering",
->>>>>>> a7022e0a
           "icon": "fa-brands fa-square-github",
           "type": "fontawesome",
         },
